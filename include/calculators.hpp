#ifndef __LIBARCSDEC_CALCULATORS_HPP__
#define __LIBARCSDEC_CALCULATORS_HPP__

/**
 * \file
 *
 * \brief A high-level API for calculating ARCSs and IDs.
 */

#include <memory>   // for unique_ptr
#include <string>   // for string
#include <utility>  // for pair
#include <vector>   // for vector

#ifndef __LIBARCSTK_IDENTIFIER_HPP__
#include <arcstk/identifier.hpp>   // for ARId, TOC
#endif
#ifndef __LIBARCSTK_CALCULATE_HPP__
#include <arcstk/calculate.hpp>    // for Checksums, ChecksumSet
#endif

#ifndef __LIBARCSDEC_DESCRIPTOR_HPP__
#include "descriptor.hpp"          // for FileReaderDescriptor
#endif
#ifndef __LIBARCSDEC_SELECTION_HPP__
#include "selection.hpp"           // for CreateReader, FileReaders, FormatList,
#endif                             // FileReaderSelector


/**
 * \brief Main namespace for libarcsdec.
 */
namespace arcsdec
{

/**
 * \brief API version 1.0.0.
 */
inline namespace v_1_0_0
{

// required by interface
class AudioReader;
class MetadataParser;

using arcstk::TOC;
using arcstk::Algorithm;
using arcstk::ARId;
using arcstk::Checksums;
using arcstk::ChecksumSet;


/**
 * \defgroup calculators Calculators for AccurateRip Checksums and IDs
 *
 * \brief Calculators for AccurateRip checksums and IDs.
 *
 * ARIdCalculator is a calculator for the AccurateRip id of a given medium
 * description. ARCSCalculator is a calculator for the ARCSs for each audio
 * track of a given file. TOCParser is a format independent parser for
 * TOC files.
 *
 * @{
 */


/**
 * \brief Provide the default FileReaderSelection for the specified ReaderType.
 *
 * \return The default FileReaderSelection.
 */
template <class ReaderType>
const FileReaderSelection* default_selection();


// Deactivate -Weffc++ for the following two classes
//
// -Weffc++ will warn about ReaderAndFormatHolder and SelectionPerformer
// not having declared copy constructor and copy assignment operator although
// they have pointer type members. But this is intended + exactly what we want.
#pragma GCC diagnostic push
#pragma GCC diagnostic ignored "-Weffc++"

/**
 * \brief Interface for a class that holds formats and readers.
 *
 * The default constructor initializes Formats and FileReaderDescriptors with
 * their respective sets from FileReaderRegistry.
 */
class ReaderAndFormatHolder
{
public:

	/**
	 * \brief Constructor.
	 *
	 * Initializes the formats and readers from FileReaderRegistry.
	 */
	ReaderAndFormatHolder();

	/**
	 * \brief Pure virtual default descriptor.
	 */
	virtual ~ReaderAndFormatHolder() noexcept = 0;

	/**
	 * \brief Set the list of formats supported by this instance.
	 *
	 * \param[in] formats The list of supported formats.
	 */
	void set_formats(const FormatList *formats);

	/**
	 * \brief List of formats supported by this instance.
	 *
	 * \return List of supported formats.
	 */
	const FormatList* formats() const;

	/**
	 * \brief Set the FileReaders for this instance.
	 *
	 * \param[in] readers The set of available FileReaderDescriptors to use
	 */
	void set_readers(const FileReaders *readers);

	/**
	 * \brief Get the FileReaders used by this instance.
	 *
	 * \return The MetadataParserSelection used by this instance
	 */
	const FileReaders* readers() const;

private:

	/**
	 * \brief Internal list of supported formats
	 */
	const FormatList *formats_;

	/**
	 * \brief Internal list of available \link FileReaderDescriptor FileReaderDescriptors\endlink
	 */
	const FileReaders *descriptors_;
};


/**
 * \brief Interface for a class that performs a selection.
 *
 * The default Constructor initializes the selection by the default selection
 * for AudioReaders as provided by FileReaderRegistry.
 */
template <class ReaderType>
class SelectionPerformer
{
public:

	/**
	 * \brief Constructor.
	 *
	 * Initializes the instance with the default_selection() for the ReaderType.
	 */
	inline SelectionPerformer()
		: selection_ { default_selection<ReaderType>() }
		, create_    { /* default */ }
	{
		/* empty */
	}

	/**
	 * \brief Constructor.
	 *
	 * \param[in] selection The selection to use
	 */
	inline SelectionPerformer(const FileReaderSelection* selection)
		: selection_ { selection }
		, create_    { /* default */ }
	{
		/* empty */
	}

	/**
	 * \brief Virtual default destructor.
	 */
	inline virtual ~SelectionPerformer() noexcept
	{
		/* empty */
	}

	/**
	 * \brief Set the selection to be used for selecting AudioReaders.
	 *
	 * \param[in] selection Selection for AudioReaders
	 */
	inline void set_selection(const FileReaderSelection *selection)
	{
		selection_ = selection;
	}

	/**
	 * \brief Get the selection to be used for selecting AudioReaders.
	 *
	 * \return Selection for AudioReaders
	 */
	inline const FileReaderSelection* selection() const
	{
		return selection_;
	}

	/**
	 * \brief Create a FileReader capable of reading \c filename.
	 *
	 * \param[in] filename The file to read
	 * \param[in] f        Available FileReader and FileFormat types
	 *
	 * \return A FileReader for the input file
	 */
	inline std::unique_ptr<ReaderType> file_reader(const std::string &filename,
			const ReaderAndFormatHolder* f) const
	{
		return this->create_(filename, *this->selection(), *f->formats(),
				*f->readers());
	}

private:

	/**
	 * \brief Internal selection for \link FileReaders FileReaders\endlink
	 */
	const FileReaderSelection *selection_;

	/**
	 * \brief Internal FileReader creator.
	 */
	details::CreateReader<ReaderType> create_;
};


// Re-activate -Weffc++ for all what follows
#pragma GCC diagnostic pop


/**
 * \brief Base class for classes that create opaque readers.
 *
 * A subclass must specify the ReaderType and can then easily use create()
 * to create an appropriate FileReader by just specifying the filename.
 */
template <class ReaderType>
class FileReaderProvider : public ReaderAndFormatHolder
					     , public SelectionPerformer<ReaderType>
{
protected:

	/**
	 * \brief Create a FileReader capable of reading \c filename.
	 *
	 * \param[in] filename The file to read
	 *
	 * \return A FileReader for the input file
	 */
	inline std::unique_ptr<ReaderType> create(const std::string &filename) const
	{
		return this->file_reader(filename, this);
	}
};


/**
 * \brief Format-independent parser for CD TOC metadata files.
 */
class TOCParser final : public FileReaderProvider<MetadataParser>
{
public:

	/**
	 * \brief Parse the metadata file to a TOC object.
	 *
	 * \param[in] metafilename Name of the metadatafile
	 *
	 * \return The parsed TOC
	 */
	std::unique_ptr<TOC> parse(const std::string &metafilename) const;
};


/**
 * \brief Set of checksum types.
 */
using ChecksumTypeset = std::unordered_set<arcstk::checksum::type>;


/**
 * \brief Calculate ARCSs for input audio files.
 *
 * Note that ARCSCalculator does not perform any lookups in the filesystem. This
 * part is completely delegated to the \link FileReader FileReaders\endlink.
 */
class ARCSCalculator final : public FileReaderProvider<AudioReader>
{
public:

	/**
	 * \brief Constructor
	 *
	 * \param[in] type The Checksum type to calculate.
	 */
	explicit ARCSCalculator(const ChecksumTypeset& type);

	/**
	 * \brief Constructor.
	 *
	 * Uses ARCS1 and ARCS2 as default checksum types.
	 */
	ARCSCalculator();

	/**
	 * \brief Calculate ARCS values for an audio file, using the given TOC.
	 *
	 * The TOC is supposed to contain the offsets of all tracks represented
	 * in the audio file. It is not required to be <tt>complete()</tt>.
	 *
	 * Any audio file names in the TOC are ignored in favor of \c audiofilename.
	 *
	 * The result will contain ARCS v1 and v2 for all tracks specified in the
	 * TOC.
	 *
	 * \param[in] audiofilename Name of the audiofile
	 * \param[in] toc           Offsets for the audiofile
	 *
	 * \return AccurateRip checksums of all tracks specified in the TOC
	 */
	std::pair<Checksums, ARId> calculate(const std::string &audiofilename,
			const TOC &toc);

	/**
	 * \brief Calculate ARCSs for audio files.
	 *
	 * It can be specified that the sequence of audiofiles forms an album by
	 * passing <tt>TRUE</tt> for both boolean parameters.
	 *
	 * The ARCSs in the result will have the same order as the input files,
	 * so for any index <tt>i: 0 <= i < audiofilenames.size()</tt>,
	 * \c result[i] will be the result for <tt>audiofilenames[i]</tt>. The
	 * result will have the same size as audiofilenames.
	 *
	 * Note that in this use case, it is not offered to compute the ARId of the
	 * album since the exact offsets are missing.
	 *
	 * \param[in] audiofilenames       Names of the audiofiles
	 * \param[in] first_file_with_skip Process first file as first track
	 * \param[in] last_file_with_skip  Process last file as last track
	 *
	 * \return AccurateRip checksums of the input files
	 */
	Checksums calculate(const std::vector<std::string> &audiofilenames,
			const bool &first_file_with_skip,
			const bool &last_file_with_skip);

	/**
	 * \brief Calculate a single ARCS for an audio file.
	 *
	 * The flags \c skip_front and \c skip_back control whether the track is
	 * processed as first or last track of an album. If \c skip_front is set to
	 * <tt>TRUE</tt>, the track is processed as first track of an album, meaning
	 * the first 2939 samples are skipped in the calculation according to the
	 * ARCS checksum definition. If \c skip_back is set to <tt>TRUE</tt>, the
	 * track is processed as the last track of an album, meaning that the last
	 * 5 frames of the input are skipped in the calculation.
	 *
	 * \param[in] audiofilename  Name  of the audiofile
	 * \param[in] skip_front     Skip front samples of first track
	 * \param[in] skip_back      Skip back samples of last track
	 *
	 * \return The AccurateRip checksum of this track
	 */
	ChecksumSet calculate(const std::string &audiofilename,
		const bool &skip_front, const bool &skip_back);

	/**
	 * \brief Set checksum::type for the instance to calculate.
	 *
	 * \param[in] type The checksum::type to calculate
	 */
	void set_types(const ChecksumTypeset& type);

	/**
	 * \brief Return checksum::types calculated by this instance.
	 *
	 * \return The set of checksum::types to calculate
	 */
<<<<<<< HEAD
	ChecksumTypeset types() const;
=======
	arcstk::checksum::type type() const;
	// TODO Should be a set of types, e.g. arcstk::ChecksumTypeSet
>>>>>>> f26985ad

private:

	/**
	 * \brief Worker method: calculating the ARCS of a single audiofile.
	 *
	 * \param[in] audiofilename Name of the audiofile
	 *
	 * \return The AccurateRip checksum of this track
	 */
	ChecksumSet calculate_track(const std::string &audiofilename,
		const bool &skip_front, const bool &skip_back);

	/**
	 * \brief Internal checksum type.
	 */
	ChecksumTypeset types_;
};


/**
 * \brief Format-independent parser for audio metadata.
 */
class AudioInfo final : public FileReaderProvider<AudioReader>
{
public:

	/**
	 * \brief Parse the size of the audio data from the audio file.
	 *
	 * \param[in] audiofilename Name of the audiodatafile
	 *
	 * \return The size of the audio data
	 */
	std::unique_ptr<arcstk::AudioSize> size(const std::string &audiofilename)
		const;
};


/**
 * \brief Calculate AccurateRip ID of an album.
 *
 * When instantiated, the default_selection() for AudioReaders is active. To
 * modify this behaviour, replace the default AudioInfo by a custom one.
 */
class ARIdCalculator final : public FileReaderProvider<MetadataParser>
{
public:

	/**
	 * \brief Constructor.
	 */
	ARIdCalculator();

	/**
	 * \brief Calculate ARId using the specified metadata file.
	 *
	 * \param[in] metafilename Name of the metadata file
	 *
	 * \return The AccurateRip id for this medium
	 */
	std::unique_ptr<ARId> calculate(const std::string &metafilename) const;

	/**
	 * \brief Calculate ARId using the specified metadata and audio files.
	 *
	 * \param[in] metafilename  Name of the metadata file
	 * \param[in] audiofilename Name of the audiofile
	 *
	 * \return The AccurateRip id for this medium
	 */
	std::unique_ptr<ARId> calculate(const std::string &metafilename,
			const std::string &audiofilename) const;

	/**
	 * \brief AudioInfo used by this instance.
	 *
	 * \return AudioInfo used by this instance
	 */
	const AudioInfo* audio() const;

	/**
	 * \brief Set the AudioInfo used by this instance.
	 *
	 * \param[in] audio AudioInfo to be used by this instance
	 */
	void set_audio(const AudioInfo& audio);

private:

	/**
	 * \brief Worker: calculate ID from TOC while taking leadout from audio
	 * file.
	 *
	 * \param[in] toc           TOC of the image
	 * \param[in] audiofilename Name of the image audiofile
	 *
	 * \return The AccurateRip id for this medium
	 */
	std::unique_ptr<ARId> calculate(const TOC &toc,
			const std::string &audiofilename) const;

	/**
	 * \brief Internal worker to determine the AudioSize if required.
	 */
	AudioInfo audio_;
};

/// @}

} // namespace v_1_0_0
} // namespace arcsdec

#endif
<|MERGE_RESOLUTION|>--- conflicted
+++ resolved
@@ -390,12 +390,7 @@
 	 *
 	 * \return The set of checksum::types to calculate
 	 */
-<<<<<<< HEAD
 	ChecksumTypeset types() const;
-=======
-	arcstk::checksum::type type() const;
-	// TODO Should be a set of types, e.g. arcstk::ChecksumTypeSet
->>>>>>> f26985ad
 
 private:
 
