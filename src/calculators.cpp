--- conflicted
+++ resolved
@@ -18,6 +18,9 @@
 #include <utility>       // for pair, move, make_pair
 #include <vector>        // for vector
 
+#ifndef __LIBARCSTK_ALGORITHMS_HPP__
+#include <arcstk/algorithms.hpp>// for AccurateRipV1V2...
+#endif
 #ifndef __LIBARCSTK_IDENTIFIER_HPP__
 #include <arcstk/identifier.hpp>// for ARId, TOC, make_arid
 #endif
@@ -126,7 +129,6 @@
 	CalculationProcessor(Calculation &calculation)
 		: calculation_ (&calculation)
 		, total_sequences_ { 0 }
-		, total_samples_   { 0 }
 	{
 		/* empty */
 	}
@@ -136,9 +138,14 @@
 	 */
 	~CalculationProcessor() noexcept final = default;
 
-	CalculationProcessor(const CalculationProcessor &rhs) noexcept = delete;
-	CalculationProcessor& operator = (const CalculationProcessor &rhs) noexcept
+	// not copy-constructible, not copy-assignable
+	explicit CalculationProcessor(const CalculationProcessor& rhs) noexcept
 		= delete;
+	CalculationProcessor& operator = (const CalculationProcessor& rhs) noexcept
+		= delete;
+
+	explicit CalculationProcessor(CalculationProcessor&& rhs) noexcept;
+	CalculationProcessor& operator = (CalculationProcessor&& rhs) noexcept;
 
 	/**
 	 * \brief Number of sample sequence that this instance has processed.
@@ -170,7 +177,7 @@
 	/**
 	 * \brief Internal pointer to the calculation to wrap.
 	 */
-	Calculation *calculation_;
+	Calculation* calculation_;
 
 	/**
 	 * \brief Sequence counter.
@@ -178,14 +185,24 @@
 	 * Counts the calls of SampleProcessor::append_samples.
 	 */
 	int64_t total_sequences_;
-
-	/**
-	 * \brief PCM 32 Bit Sample counter.
-	 *
-	 * Counts the total number of processed PCM 32 bit samples.
-	 */
-	int64_t total_samples_;
 };
+
+
+CalculationProcessor::CalculationProcessor(CalculationProcessor&& rhs) noexcept
+	: calculation_     { std::move(rhs.calculation_)     }
+	, total_sequences_ { std::move(rhs.total_sequences_) }
+{
+	// empty
+}
+
+
+CalculationProcessor& CalculationProcessor::operator = (
+		CalculationProcessor&& rhs) noexcept
+{
+	calculation_     = std::move(rhs.calculation_);
+	total_sequences_ = std::move(rhs.total_sequences_);
+	return *this;
+}
 
 
 void CalculationProcessor::do_start_input()
@@ -200,7 +217,8 @@
 	ARCS_LOG(DEBUG2) << "CalculationProcessor received: APPEND SAMPLES";
 
 	++total_sequences_;
-	total_samples_ += std::distance(begin, end);
+	// Commented out: arcstk::Calculation does this
+	//total_samples_ += std::distance(begin, end);
 
 	calculation_->update(begin, end);
 }
@@ -228,7 +246,91 @@
 
 int64_t CalculationProcessor::samples_processed() const
 {
-	return total_samples_;
+	return calculation_->samples_processed();
+}
+
+
+class MultiCalculationProcessor final : public SampleProcessor
+{
+public:
+
+	MultiCalculationProcessor();
+
+	void add(Calculation& c);
+
+private:
+
+	void do_start_input() final;
+
+	void do_append_samples(SampleInputIterator begin, SampleInputIterator end)
+		final;
+
+	void do_update_audiosize(const AudioSize &size) final;
+
+	void do_end_input() final;
+
+	/**
+	 * \brief Internal pointer to the calculation to wrap.
+	 */
+	std::vector<CalculationProcessor> processors_;
+};
+
+
+MultiCalculationProcessor::MultiCalculationProcessor()
+	: processors_ { /* default */ }
+{
+	// empty
+}
+
+
+void MultiCalculationProcessor::add(Calculation& c)
+{
+	processors_.emplace_back(c);
+}
+
+
+void MultiCalculationProcessor::do_start_input()
+{
+	ARCS_LOG(DEBUG2) << "MultiCalculationProcessor received: START INPUT";
+
+	for (auto& p : processors_)
+	{
+		p.start_input();
+	}
+}
+
+
+void MultiCalculationProcessor::do_append_samples(SampleInputIterator begin,
+		SampleInputIterator end)
+{
+	ARCS_LOG(DEBUG2) << "MultiCalculationProcessor received: APPEND SAMPLES";
+
+	for (auto& p : processors_)
+	{
+		p.append_samples(begin, end);
+	}
+}
+
+
+void MultiCalculationProcessor::do_update_audiosize(const AudioSize &size)
+{
+	ARCS_LOG(DEBUG2) << "MultiCalculationProcessor received: UPDATE AUDIOSIZE";
+
+	for (auto& p : processors_)
+	{
+		p.update_audiosize(size);
+	}
+}
+
+
+void MultiCalculationProcessor::do_end_input()
+{
+	ARCS_LOG(DEBUG2) << "MultiCalculationProcessor received: END INPUT";
+
+	for (auto& p : processors_)
+	{
+		p.end_input();
+	}
 }
 
 
@@ -333,22 +435,22 @@
 
 
 /**
- * \brief Worker: process an audio file and calculate the results.
+ * \brief Worker: process an audio file via specified SampleProcessor.
  *
  * The \c buffer_size is specified as number of 32 bit PCM samples. It is
  * applied to the created \link AudioReader AudioReaders.
  *
  * \param[in] audiofilename  Name of the audiofile
  * \param[in] reader         Audio reader
- * \param[in] calc           The Calculation to use
+ * \param[in] processor      The SampleProcessor to use
  * \param[in] buffer_size    Buffer size in number of samples
  */
 void process_audio_file(const std::string& audiofilename,
-		std::unique_ptr<AudioReader> reader, Calculation& calc,
+		std::unique_ptr<AudioReader> reader, SampleProcessor& processor,
 		const std::size_t buffer_size);
 
 void process_audio_file(const std::string& audiofilename,
-		std::unique_ptr<AudioReader> reader, Calculation& calc,
+		std::unique_ptr<AudioReader> reader, SampleProcessor& processor,
 		const std::size_t buffer_size)
 {
 	// Configure AudioReader and process file
@@ -373,10 +475,178 @@
 			<< " bytes";
 	}
 
-	CalculationProcessor calculator { calc };
-	reader->set_processor(calculator);
-
+	reader->set_processor(processor);
 	reader->process_file(audiofilename);
+}
+
+
+/**
+ * \brief A duplicate-free aggregate of Algorithm instances without particular
+ * order.
+ */
+using Algorithms = std::unordered_set<std::unique_ptr<Algorithm>>;
+
+
+/**
+ * \brief A duplicate-free aggregate of checksum::type values without particular
+ * order.
+ */
+using Types      = std::unordered_set<arcstk::checksum::type>;
+
+
+/**
+ * \brief Acquire the algorithms for calculating a set of types.
+ *
+ * \param[in] types Set of types
+ *
+ * \return Duplicate-free set of Algorithm instances
+ */
+Algorithms get_algorithms(const Types& types);
+
+Algorithms get_algorithms(const Types& types)
+{
+	Algorithms a;
+
+	if (types.empty()/* default */ || types.size() > 1/* all known types*/)
+	{
+		a.insert(std::make_unique<arcstk::AccurateRipV1V2>());
+	} else
+	{
+		// Manually check for the requested type
+		// TODO Manual check does not scale. OK only for the current 3 algorithms.
+		if (*types.begin() == arcstk::checksum::type::ARCS1)
+			{ a.insert(std::make_unique<arcstk::AccurateRipV1>()); }
+		else
+			{ a.insert(std::make_unique<arcstk::AccurateRipV2>()); }
+	}
+
+	return a;
+}
+
+
+/**
+ * \brief Wrapper for get_algorithms that throws on an empty set of algorithms.
+ *
+ * \param[in] types Set of types
+ *
+ * \return Duplicate-free set of Algorithm instances
+ *
+ * \throws If the resulting set of Algorithm instances would be empty
+ */
+Algorithms get_algorithms_or_throw(const Types& types);
+
+Algorithms get_algorithms_or_throw(const Types& types)
+{
+	auto algorithms = get_algorithms(types);
+
+	if (algorithms.empty())
+	{
+		throw std::runtime_error(
+				"Could not find algorithms for requested types");
+		// TODO Print types
+	}
+
+	return algorithms;
+}
+
+
+/**
+ * \brief Bulk-Initialize calculations for.settings, algorithms and data.
+ *
+ * \param[in] settings   Settings for each Calculation
+ * \param[in] algorithms Algorithms to initialize Calculations for
+ * \param[in] size       Sample amount to process
+ * \param[in] offsets    Offset points
+ *
+ * \return Initialized Calculation instances
+ */
+std::vector<Calculation> init_calculations(const arcstk::Settings& settings,
+		const Algorithms& algorithms, const AudioSize& size,
+		const std::vector<int32_t>& offsets);
+
+std::vector<Calculation> init_calculations(const arcstk::Settings& settings,
+		const Algorithms& algorithms, const AudioSize& size,
+		const std::vector<int32_t>& offsets)
+{
+	auto calculations = std::vector<Calculation>();
+	calculations.reserve(algorithms.size());
+
+	for (const auto& algo : algorithms)
+	{
+		// We cannot move an object out of a set, so we have to copy
+		calculations.emplace_back(settings, algo->clone(), size, offsets);
+	} // TODO Reimplement this using std::transform
+
+	return calculations;
+}
+
+
+/**
+ * \brief Convenience wrapper for init_calculations() to use with a TOC.
+ *
+ * \param[in] types Set of types
+ *
+ * \return Duplicate-free set of Algorithm instances
+ *
+ * \throws If the resulting set of Algorithm instances would be empty
+ */
+std::vector<Calculation> init_calculations(const Types& types, const TOC& toc);
+
+std::vector<Calculation> init_calculations(const Types& types, const TOC& toc)
+{
+	const auto settings { arcstk::Settings::Context::ALBUM };
+	const auto size { AudioSize { toc.leadout(), AudioSize::UNIT::FRAMES } };
+	const auto offsets { arcstk::toc::get_offsets(toc) };
+
+	return init_calculations(settings, get_algorithms_or_throw(types), size,
+			offsets);
+}
+
+
+/**
+ * \brief Combine all results of the specified Calculation instances in a
+ * single, duplicate-free object.
+ * .
+ * \param[in] calculations Calculations to aggregate the results from
+ *
+ * \return Aggregated results from all input Calculation instances
+ */
+Checksums harvest_result(const std::vector<Calculation>& calculations);
+
+Checksums harvest_result(const std::vector<Calculation>& calculations)
+{
+	const auto size = calculations[0].result().size();
+	auto tracks = std::vector<ChecksumSet>(size, ChecksumSet{0});
+
+	using std::begin;
+	using std::cbegin;
+	using std::cend;
+
+	// Aggregate results in vector 'tracks'
+
+	std::for_each(cbegin(calculations), cend(calculations),
+		[&tracks](const Calculation& c)
+		{
+			auto checksums { c.result() };
+
+			std::transform(cbegin(checksums), cend(checksums), cbegin(tracks),
+				begin(tracks),
+				[](const ChecksumSet& s, const ChecksumSet& t) -> ChecksumSet
+				{
+					ChecksumSet set = t; // TODO Change API, avoid copy!
+					set.merge(s);
+					return set;
+				}
+			);
+		});
+
+	// Convert to Checksums
+
+	Checksums result;
+	std::for_each(begin(tracks), end(tracks),
+		[&result](const ChecksumSet& s) { result.append(s); });
+
+	return result;
 }
 
 
@@ -405,56 +675,38 @@
 	ARCS_LOG_DEBUG << "Calculate by TOC and single audiofilename: "
 		<< audiofilename;
 
+	// Acquire reader
+
+	auto reader { create(audiofilename) };
+
 	// Configure Calculation
 
-<<<<<<< HEAD
-	/*
-	auto partitioner = arcstk::make_partitioner(toc);
-	auto algorithms  = arcstk::get_algorithms(types());
-	auto calculation = arcstk::make_calculation(&partitioner, &algorithms);
-	*/
-
-	//auto calc = std::make_unique<Calculation>(type(),
-	//		make_context(toc, audiofilename));
-
-	auto algorithms = arcstk::get_algorithms(types());
-
-	if (algorithms.empty())
-	{
-		throw std::runtime_error(
-				"Could not find algorithms for requested types");
-	}
-=======
-	auto calc { std::make_unique<Calculation>(type(),
-			make_context(toc, audiofilename)) };
->>>>>>> f26985ad
-
-	auto calculations = std::vector<Calculation>{};
-
-	for (auto& algorithm : algorithms)
-	{
-		calculations.emplace_back(std::move(algorithm), toc);
-	}
-
-	auto calc { calculations.begin() };
-
-	/*
-	if (!calc)
-	{
-		throw std::logic_error("Could not instantiate Calculation object");
-	}
-	*/
-
-	//
-
-	auto reader { create(audiofilename) };
-
-	process_audio_file(audiofilename, std::move(reader), *calc,
+	auto calculations { init_calculations(types(), toc) };
+
+	if (calculations.empty())
+	{
+		throw std::logic_error("Could not instantiate Calculation objects");
+	}
+
+	MultiCalculationProcessor proc{};
+	for (auto& c : calculations)
+	{
+		proc.add(c);
+	}
+
+	// Run
+
+	process_audio_file(audiofilename, std::move(reader), proc,
 			BLOCKSIZE::DEFAULT);
 
-	log_completeness_check(*calc);
-
-	return std::make_pair(calc->result(), calc->context().id());
+	for (auto& c : calculations)
+	{
+		log_completeness_check(c);
+	}
+
+	// Result handling
+
+	return std::make_pair(harvest_result(calculations), *arcstk::make_arid(toc));
 }
 
 
@@ -463,7 +715,7 @@
 	const bool &first_track_with_skip,
 	const bool &last_track_with_skip)
 {
-	ARCS_LOG_DEBUG << "Calculate by audiofilenames, front_skip, back_skip";
+	ARCS_LOG_DEBUG << "Calculate by audiofilenames + front_skip + back_skip";
 
 	if (audiofilenames.empty())
 	{
@@ -472,7 +724,7 @@
 
 	Checksums checksums { audiofilenames.size() };
 
-	bool single_file { audiofilenames.size() == 1 };
+	const bool single_file { audiofilenames.size() == 1 };
 
 	// Calculate first track
 
@@ -480,7 +732,7 @@
 
 		// Apply back skipping request on first file only if it's also the last
 
-		this->calculate_track(audiofilenames[0], first_track_with_skip,
+		this->calculate_track(audiofilenames.front(), first_track_with_skip,
 			(single_file ? last_track_with_skip : false))
 	};
 
@@ -518,6 +770,9 @@
 	const bool &skip_front,
 	const bool &skip_back)
 {
+	ARCS_LOG_DEBUG <<
+		"Calculate by single audiofilename + front_skip + back_skip";
+
 	return this->calculate_track(audiofilename, skip_front, skip_back);
 }
 
@@ -540,26 +795,55 @@
 {
 	ARCS_LOG_DEBUG << "Calculate track from file: " << audiofilename;
 
+	// Acquire reader
+
+	auto reader { create(audiofilename) };
+
 	// Configure Calculation
 
-	auto calc { std::make_unique<Calculation>(type(),
-		make_context(skip_front, skip_back, audiofilename)) };
-
-	if (!calc)
-	{
-		throw std::logic_error("Could not instantiate Calculation object");
-	}
-
-	auto reader { create(audiofilename) };
-
-	process_audio_file(audiofilename, std::move(reader), *calc,
+	// FIXME Repair this
+	using arcstk::Settings;
+	auto settings = Settings { Settings::Context::NONE };
+	const auto flags = skip_front + 2 * skip_back;
+	settings = flags == 3
+			? Settings::Context::ALBUM
+			: flags == 2
+				? Settings::Context::LAST_TRACK
+				: flags == 1
+					? Settings::Context::FIRST_TRACK
+					: Settings::Context::NONE;
+
+	auto algorithms { get_algorithms(types()) };
+	const AudioInfo info;
+
+
+	auto calculations { init_calculations(settings, algorithms,
+			*info.size(audiofilename), {}) };
+
+	if (calculations.empty())
+	{
+		throw std::logic_error("Could not instantiate Calculation objects");
+	}
+
+	MultiCalculationProcessor proc{};
+	for (auto& c : calculations)
+	{
+		proc.add(c);
+	}
+
+	// Run
+
+	process_audio_file(audiofilename, std::move(reader), proc,
 			BLOCKSIZE::DEFAULT);
 
-	log_completeness_check(*calc);
+	for (auto& c : calculations)
+	{
+		log_completeness_check(c);
+	}
 
 	// Sanity-check result
 
-	const auto track_checksums { calc->result() };
+	const auto track_checksums = harvest_result(calculations);
 
 	if (track_checksums.size() == 0)
 	{
@@ -688,12 +972,8 @@
 
 	// The total PCM byte count is exclusively known to the AudioReader in
 	// the process of reading the audio file. (We cannot deduce it from the
-	// mere file size.) We get the information by acquiring a CalcContext
-	// from the audio file, although we do not intend to actually read the audio
+	// mere file size.) However, we do not intend to actually read the audio
 	// samples.
-
-	// The builder has to check its input values either way when it is
-	// requested to start processing.
 
 	return make_arid(toc, audio_.size(audiofilename)->leadout_frame());
 }
